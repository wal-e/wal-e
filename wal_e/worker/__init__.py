--- conflicted
+++ resolved
@@ -10,23 +10,14 @@
 from wal_e.worker.pg.wal_transfer import WalTransferGroup
 
 __all__ = [
-<<<<<<< HEAD
     "PgBackupStatements",
     "PgControlDataParser",
     "TarUploadPool",
     "WalSegment",
     "WalTransferGroup",
-    "BackupList",
-=======
-    PgBackupStatements,
-    PgControlDataParser,
-    TarUploadPool,
-    WalSegment,
-    WalTransferGroup,
-    WalUploader,
-    PartitionUploader,
-    uri_put_file,
-    do_lzop_get,
-    do_lzop_put,
->>>>>>> c04e2c2c
+    "WalUploader",
+    "PartitionUploader",
+    "uri_put_file",
+    "do_lzop_get",
+    "do_lzop_put",
 ]